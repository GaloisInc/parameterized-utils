--- conflicted
+++ resolved
@@ -59,12 +59,9 @@
   , testLeq
   , addIsLeq
   , withAddLeq
-<<<<<<< HEAD
   , addIsLeqLeft1
-=======
   , withAddPrefixLeq
   , isPosNat
->>>>>>> ba62fc03
     -- * Re-exports typelists basics
   , NatK
   , type (+)
