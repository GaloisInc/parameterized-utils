--- conflicted
+++ resolved
@@ -105,11 +105,7 @@
   eqF (Const x) (Const y) = x == y
 
 instance EqF Proxy where
-<<<<<<< HEAD
-  eqF Proxy Proxy = True
-=======
   eqF _ _ = True
->>>>>>> 1b7f412c
 
 ------------------------------------------------------------------------
 -- PolyEq
